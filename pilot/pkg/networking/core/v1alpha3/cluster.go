--- conflicted
+++ resolved
@@ -409,14 +409,10 @@
 	applyConnectionPool(cluster, connectionPool)
 	applyOutlierDetection(cluster, outlierDetection)
 	applyLoadBalancer(cluster, loadBalancer)
-<<<<<<< HEAD
-	applyUpstreamTLSSettings(env, cluster, tls)
-=======
 	if clusterMode != SniDnatClusterMode {
 		tls = conditionallyConvertToIstioMtls(tls, serviceAccounts, defaultSni)
-		applyUpstreamTLSSettings(cluster, tls, env.Mesh.SdsUdsPath)
-	}
->>>>>>> ce90c45d
+		applyUpstreamTLSSettings(env, cluster, tls)
+	}
 }
 
 // FIXME: there isn't a way to distinguish between unset values and zero values
