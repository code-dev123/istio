{{- if or .Values.pilot.enabled .Values.global.istioRemote }}
apiVersion: v1
kind: ConfigMap
metadata:
  name: istio
  namespace: {{ .Release.Namespace }}
  labels:
    app: {{ template "istio.name" . }}
    chart: {{ template "istio.chart" . }}
    heritage: {{ .Release.Service }}
    release: {{ .Release.Name }}
data:
  mesh: |-
    # Set the following variable to true to disable policy checks by the Mixer.
    # Note that metrics will still be reported to the Mixer.
    {{- if .Values.mixer.policy.enabled }}
    disablePolicyChecks: {{ .Values.global.disablePolicyChecks }}
    {{- else }}
    disablePolicyChecks: true
    {{- end }}

    # Set enableTracing to false to disable request tracing.
    enableTracing: {{ .Values.global.enableTracing }}

    # Set accessLogFile to empty string to disable access log.
    accessLogFile: "{{ .Values.global.proxy.accessLogFile }}"

    # If accessLogEncoding is TEXT, value will be used directly as the log format
    # example: "[%START_TIME%] %REQ(:METHOD)% %REQ(X-ENVOY-ORIGINAL-PATH?:PATH)% %PROTOCOL%\n"
    # If AccessLogEncoding is JSON, value will be parsed as map[string]string
    # example: '{"start_time": "%START_TIME%", "req_method": "%REQ(:METHOD)%"}'
    # Leave empty to use default log format
    accessLogFormat: {{ .Values.global.proxy.accessLogFormat | quote }}

    # Set accessLogEncoding to JSON or TEXT to configure sidecar access log
    accessLogEncoding: '{{ .Values.global.proxy.accessLogEncoding }}'

    {{- if .Values.global.istioRemote }}
    
    {{- if .Values.global.remotePolicyAddress }}
    {{- if .Values.global.createRemoteSvcEndpoints }}
    mixerCheckServer: istio-policy.{{ .Release.Namespace }}:15004
    {{- else }}
    mixerCheckServer: {{ .Values.global.remotePolicyAddress }}:15004
    {{- end }}
    {{- end }}
    {{- if .Values.global.remoteTelemetryAddress }}
    {{- if .Values.global.createRemoteSvcEndpoints }}
    mixerReportServer: istio-telemetry.{{ .Release.Namespace }}:15004
    {{- else }}
    mixerReportServer: {{ .Values.global.remoteTelemetryAddress }}:15004
    {{- end }}
    {{- end }}
    
    {{- else }}

    {{- if .Values.mixer.policy.enabled }}
    {{- if .Values.global.controlPlaneSecurityEnabled }}
    mixerCheckServer: istio-policy.{{ .Release.Namespace }}.svc.{{ .Values.global.proxy.clusterDomain }}:15004
    {{- else }}
    mixerCheckServer: istio-policy.{{ .Release.Namespace }}.svc.{{ .Values.global.proxy.clusterDomain }}:9091
    {{- end }}
    {{- end }}
    {{- if .Values.mixer.telemetry.enabled }}
    {{- if .Values.global.controlPlaneSecurityEnabled }}
    mixerReportServer: istio-telemetry.{{ .Release.Namespace }}.svc.{{ .Values.global.proxy.clusterDomain }}:15004
    {{- else }}
    mixerReportServer: istio-telemetry.{{ .Release.Namespace }}.svc.{{ .Values.global.proxy.clusterDomain }}:9091
    {{- end }}
    {{- end }}
    
    {{- end }}

    {{- if or .Values.mixer.policy.enabled (and .Values.global.istioRemote .Values.global.remotePolicyAddress) }}
    # policyCheckFailOpen allows traffic in cases when the mixer policy service cannot be reached.
    # Default is false which means the traffic is denied when the client is unable to connect to Mixer.
    policyCheckFailOpen: {{ .Values.global.policyCheckFailOpen }}
    {{- end }}

    {{- if .Values.ingress.enabled }}
    # This is the k8s ingress service name, update if you used a different name
    ingressService: istio-{{ .Values.global.k8sIngressSelector }}
    {{- else if .Values.gateways.enabled }}
    # Let Pilot give ingresses the public IP of the Istio ingressgateway
    ingressService: istio-ingressgateway
    {{- end }}

    # Unix Domain Socket through which envoy communicates with NodeAgent SDS to get
    # key/cert for mTLS. Use secret-mount files instead of SDS if set to empty. 
    sdsUdsPath: {{ .Values.global.sds.udsPath }}

    # This flag is used by secret discovery service(SDS). 
    # If set to true(prerequisite: https://kubernetes.io/docs/concepts/storage/volumes/#projected), Istio will inject volumes mount 
    # for k8s service account JWT, so that K8s API server mounts k8s service account JWT to envoy container, which 
    # will be used to generate key/cert eventually. This isn't supported for non-k8s case.
    enableSdsTokenMount: {{ .Values.global.sds.useTrustworthyJwt }}

    # This flag is used by secret discovery service(SDS). 
    # If set to true, envoy will fetch normal k8s service account JWT from '/var/run/secrets/kubernetes.io/serviceaccount/token' 
    # (https://kubernetes.io/docs/tasks/access-application-cluster/access-cluster/#accessing-the-api-from-a-pod) 
    # and pass to sds server, which will be used to request key/cert eventually. 
    # this flag is ignored if enableSdsTokenMount is set.
    # This isn't supported for non-k8s case.
    sdsUseK8sSaJwt: {{ .Values.global.sds.useNormalJwt }}

    # The trust domain corresponds to the trust root of a system.
    # Refer to https://github.com/spiffe/spiffe/blob/master/standards/SPIFFE-ID.md#21-trust-domain
    trustDomain: {{ .Values.global.trustDomain }}

    # Set the default behavior of the sidecar for handling outbound traffic from the application:
    # REGISTRY_ONLY - restrict outbound traffic to services defined in the service registry as well
    #   as those defined through ServiceEntries
    # ALLOW_ANY - outbound traffic to unknown destinations will be allowed, in case there are no
    #   services or ServiceEntries for the destination port
    outboundTrafficPolicy:
      mode: {{ .Values.global.outboundTrafficPolicy.mode }}

    {{- if .Values.global.configRootNamespace }}
    # The namespace to treat as the administrative root namespace for istio
    # configuration. Set this field to a dedicated namespace if you want to
    # all sidecars to be able to communicate with services in their
    # namespace alone. This dedicated namespace should have a default
    # Sidecar config
    rootNamespace: {{ .Values.global.configRootNamespace }}
    {{- end }}

    {{- if .Values.global.defaultConfigVisibilitySettings }}
    defaultServiceExportTo:
      {{- range .Values.global.defaultConfigVisibilitySettings }}
      - {{ . | quote }}
      {{- end }}
    defaultVirtualServiceExportTo:
      {{- range .Values.global.defaultConfigVisibilitySettings }}
      - {{ . | quote }}
      {{- end }}
    defaultDestinationRuleExportTo:
      {{- range .Values.global.defaultConfigVisibilitySettings }}
      - {{ . | quote }}
      {{- end }}
    {{- end }}

<<<<<<< HEAD
=======
    {{- if $.Values.global.useMCP }}
    configSources:
    - address: istio-galley.{{ $.Release.Namespace }}.svc:9901
    {{- if $.Values.global.controlPlaneSecurityEnabled}}
      tlsSettings:
        mode: ISTIO_MUTUAL
    {{- end }}
    {{- end }}

>>>>>>> 054e6c65
    defaultConfig:
      #
      # TCP connection timeout between Envoy & the application, and between Envoys.
      connectTimeout: 10s
      #
      ### ADVANCED SETTINGS #############
      # Where should envoy's configuration be stored in the istio-proxy container
      configPath: "/etc/istio/proxy"
      binaryPath: "/usr/local/bin/envoy"
      # The pseudo service name used for Envoy.
      serviceCluster: istio-proxy
      # These settings that determine how long an old Envoy
      # process should be kept alive after an occasional reload.
      drainDuration: 45s
      parentShutdownDuration: 1m0s
      #
      # The mode used to redirect inbound connections to Envoy. This setting
      # has no effect on outbound traffic: iptables REDIRECT is always used for
      # outbound connections.
      # If "REDIRECT", use iptables REDIRECT to NAT and redirect to Envoy.
      # The "REDIRECT" mode loses source addresses during redirection.
      # If "TPROXY", use iptables TPROXY to redirect to Envoy.
      # The "TPROXY" mode preserves both the source and destination IP
      # addresses and ports, so that they can be used for advanced filtering
      # and manipulation.
      # The "TPROXY" mode also configures the sidecar to run with the
      # CAP_NET_ADMIN capability, which is required to use TPROXY.
      #interceptionMode: REDIRECT
      #
      # Port where Envoy listens (on local host) for admin commands
      # You can exec into the istio-proxy container in a pod and
      # curl the admin port (curl http://localhost:15000/) to obtain
      # diagnostic information from Envoy. See
      # https://lyft.github.io/envoy/docs/operations/admin.html
      # for more details
      proxyAdminPort: 15000
      #
      # Set concurrency to a specific number to control the number of Proxy worker threads.
      # If set to 0 (default), then start worker thread for each CPU thread/core.
      concurrency: {{ .Values.global.proxy.concurrency }}
      #
      {{- if eq .Values.global.proxy.tracer "lightstep" }}
      tracing:
        lightstep:
          # Address of the LightStep Satellite pool
          address: {{ .Values.global.tracer.lightstep.address }}
          # Access Token used to communicate with the Satellite pool
          accessToken: {{ .Values.global.tracer.lightstep.accessToken }}
          # Whether communication with the Satellite pool should be secure
          secure: {{ .Values.global.tracer.lightstep.secure }}
          # Path to the file containing the cacert to use when verifying TLS
          cacertPath: {{ .Values.global.tracer.lightstep.cacertPath }}
      {{- else if eq .Values.global.proxy.tracer "zipkin" }}
      tracing:
        zipkin:
          # Address of the Zipkin collector
        {{- if .Values.global.tracer.zipkin.address }}
          address: {{ .Values.global.tracer.zipkin.address }}
        {{- else if .Values.global.remoteZipkinAddress }}
          address: {{ .Values.global.remoteZipkinAddress }}:9411
        {{- else }}
          address: zipkin.{{ .Release.Namespace }}:9411
        {{- end }}
      {{- end }}

    {{- if .Values.global.proxy.envoyStatsd.enabled }}
      #
      # Statsd metrics collector converts statsd metrics into Prometheus metrics.
      statsdUdpAddress: {{ .Values.global.proxy.envoyStatsd.host }}:{{ .Values.global.proxy.envoyStatsd.port }}
    {{- end }}

    {{- $defPilotHostname := printf "istio-pilot.%s" .Release.Namespace }}
    {{- $pilotAddress := .Values.global.remotePilotAddress | default $defPilotHostname }}
    {{- if .Values.global.controlPlaneSecurityEnabled }}
      #
      # Mutual TLS authentication between sidecars and istio control plane.
      controlPlaneAuthPolicy: MUTUAL_TLS
      #
      # Address where istio Pilot service is running
      {{- if or .Values.global.remotePilotCreateSvcEndpoint .Values.global.createRemoteSvcEndpoints }}
      discoveryAddress: {{ $defPilotHostname }}:15011
      {{- else }}
      discoveryAddress: {{ $pilotAddress }}:15011
      {{- end }}
    {{- else }}
      #
      # Mutual TLS authentication between sidecars and istio control plane.
      controlPlaneAuthPolicy: NONE
      #
      # Address where istio Pilot service is running
      {{- if or .Values.global.remotePilotCreateSvcEndpoint .Values.global.createRemoteSvcEndpoints }}
      discoveryAddress: {{ $defPilotHostname }}:15010
      {{- else }}
      discoveryAddress: {{ $pilotAddress }}:15010
      {{- end }}
    {{- end }}
  
  # Configuration file for the mesh networks to be used by the Split Horizon EDS.
  meshNetworks: |-
  {{- if .Values.global.meshNetworks }}
    networks:
{{ toYaml .Values.global.meshNetworks | indent 6 }}
  {{- else }}
    networks: {}
  {{- end }}
{{- end }}<|MERGE_RESOLUTION|>--- conflicted
+++ resolved
@@ -139,8 +139,6 @@
       {{- end }}
     {{- end }}
 
-<<<<<<< HEAD
-=======
     {{- if $.Values.global.useMCP }}
     configSources:
     - address: istio-galley.{{ $.Release.Namespace }}.svc:9901
@@ -150,7 +148,6 @@
     {{- end }}
     {{- end }}
 
->>>>>>> 054e6c65
     defaultConfig:
       #
       # TCP connection timeout between Envoy & the application, and between Envoys.
